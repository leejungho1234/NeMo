from collections import Counter
from io import open
import csv
import glob
import json
import os
import random
import re
import shutil
import subprocess
import sys

import numpy as np
from sentencepiece import SentencePieceTrainer as SPT
from tqdm import tqdm

from nemo.utils.exp_logging import get_logger

from ...utils.nlp_utils import (get_vocab,
                                write_vocab,
                                write_vocab_in_order,
                                label2idx)


logger = get_logger('')
LOGGING_TMP = '{} dataset has already been processed and stored at {}'


def get_stats(lengths):
    lengths = np.asarray(lengths)
    logger.info(f'Min: {np.min(lengths)} | \
                 Max: {np.max(lengths)} | \
                 Mean: {np.mean(lengths)} | \
                 Median: {np.median(lengths)}')
    logger.info(f'75 percentile: {np.percentile(lengths, 75)}')
    logger.info(f'99 percentile: {np.percentile(lengths, 99)}')


def get_label_stats(labels, outfile='stats.tsv'):
    labels = Counter(labels)
    total = sum(labels.values())
    out = open(outfile, 'w')
    i = 0
    for k, v in labels.most_common():
        out.write(f'{k}\t{v/total}\n')
        if i < 3:
            logger.info(f'{i} item: {k}, {v} out of {total}, {v/total}.')
        i += 1


def list2str(l):
    return ' '.join([str(x) for x in l])


def if_exist(outfold, files):
    if not os.path.exists(outfold):
        return False
    for file in files:
        if not os.path.exists(f'{outfold}/{file}'):
            return False
    return True


def process_sst_2(data_dir):
    if not os.path.exists(data_dir):
        link = 'https://gluebenchmark.com/tasks'
        raise ValueError(f'Data not found at {data_dir}. '
                         f'Please download SST-2 from {link}.')
    logger.info('Keep in mind that SST-2 is only available in lower case.')
    return data_dir


def process_imdb(data_dir, uncased, modes=['train', 'test']):
    if not os.path.exists(data_dir):
        link = 'www.kaggle.com/iarunava/imdb-movie-reviews-dataset'
        raise ValueError(f'Data not found at {data_dir}. '
                         f'Please download IMDB from {link}.')

    outfold = f'{data_dir}/nemo-processed'

    if uncased:
        outfold = f'{outfold}_uncased'

    if if_exist(outfold, [f'{mode}.tsv' for mode in modes]):
        logger.info(LOGGING_TMP.format('IMDB', outfold))
        return outfold
    logger.info(f'Processing IMDB dataset and store at {outfold}')

    os.makedirs(outfold, exist_ok=True)

    outfiles = {}

    for mode in modes:
        outfiles[mode] = open(os.path.join(outfold, mode + '.tsv'), 'w')
        outfiles[mode].write('sentence\tlabel\n')
        for sent in ['neg', 'pos']:
            if sent == 'neg':
                label = 0
            else:
                label = 1
            files = glob.glob(f'{data_dir}/{mode}/{sent}/*.txt')
            for file in files:
                with open(file, 'r') as f:
                    review = f.read().strip()
                if uncased:
                    review = review.lower()
                review = review.replace("<br />", "")
                outfiles[mode].write(f'{review}\t{label}\n')

    return outfold


def process_nlu(filename,
                uncased,
                modes=['train', 'test'],
                dataset_name='nlu-ubuntu'):
    """ Dataset has to be of:
    - ubuntu
    - chat
    - web
    """

    if not os.path.exists(filename):
        link = 'https://github.com/sebischair/NLU-Evaluation-Corpora'
        raise ValueError(f'Data not found at {filename}. '
                         'Please download IMDB from {link}.')

    if dataset_name == 'nlu-ubuntu':
        INTENT = {'makeupdate': 1,
                  'setupprinter': 2,
                  'shutdowncomputer': 3,
                  'softwarerecommendation': 4,
                  'none': 0}
    elif dataset_name == 'nlu-chat':
        INTENT = {'departuretime': 0, 'findconnection': 1}
    elif dataset_name == 'nlu-web':
        INTENT = {'changepassword': 1,
                  'deleteaccount': 2,
                  'downloadvideo': 3,
                  'exportdata': 4,
                  'filterspam': 5,
                  'findalternative': 6,
                  'syncaccounts': 7,
                  'none': 0}
    else:
        raise ValueError(f'{dataset_name}: Invalid dataset name')

    infold = filename[:filename.rfind('/')]
    outfold = f'{infold}/{dataset_name}-nemo-processed'

    if uncased:
        outfold = f'{outfold}_uncased'

    if if_exist(outfold, [f'{mode}.tsv' for mode in modes]):
        logger.info(LOGGING_TMP.format(dataset_name.upper(), outfold))
        return outfold
    logger.info(f'Processing data and store at {outfold}')

    os.makedirs(outfold, exist_ok=True)

    outfiles = {}

    for mode in modes:
        outfiles[mode] = open(os.path.join(outfold, mode + '.tsv'), 'w')
        outfiles[mode].write('sentence\tlabel\n')

    with open(filename, 'r') as f:
        data = json.load(f)

    for obj in data['sentences']:
        sentence = obj['text'].strip()
        if uncased:
            sentence = sentence.lower()
        intent = obj['intent'].lower().replace(' ', '')
        label = INTENT[intent]
        txt = f'{sentence}\t{label}\n'
        if obj['training']:
            outfiles['train'].write(txt)
        else:
            outfiles['test'].write(txt)
    return outfold


def get_car_labels(intent_file):
    labels = {}
    with open(intent_file, 'r') as f:
        for line in f:
            intent, label = line.strip().split('\t')
            labels[intent] = int(label)
    return labels


def process_nvidia_car(infold,
                       uncased,
                       modes=['train', 'test'],
                       test_ratio=0.02):
    infiles = {'train': f'{infold}/pytextTrainDataPOI_1_0.tsv',
               'test': f'{infold}/test.tsv'}
    outfold = f'{infold}/nvidia-car-nemo-processed'
    intent_file = f'{outfold}/intent_labels.tsv'

    if uncased:
        outfold = f'{outfold}_uncased'

    if if_exist(outfold, [f'{mode}.tsv' for mode in modes]):
        logger.info(LOGGING_TMP.format('NVIDIA-CAR', outfold))
        labels = get_car_labels(intent_file)
        return outfold, labels
    logger.info(f'Processing this dataset and store at {outfold}')

    os.makedirs(outfold, exist_ok=True)

    outfiles = {}

    for mode in modes:
        outfiles[mode] = open(os.path.join(outfold, mode + '.tsv'), 'w')
        outfiles[mode].write('sentence\tlabel\n')
        intents, sentences = [], []
        start_index = 1

        if mode == 'train':
            all_intents = set()
            start_index = 2

        with open(infiles[mode], 'r') as f:
            for line in f:
                intent, _, sentence = line.strip().split('\t')
                if uncased:
                    sentence = sentence.lower()

                if mode == 'train':
                    all_intents.add(intent)
                intents.append(intent)
                sentences.append(' '.join(sentence.split()[start_index:-1]))

        if mode == 'train':
            i = 0
            labels = {}
            intent_out = open(intent_file, 'w')
            for intent in all_intents:
                labels[intent] = i
                logger.info(f'{intent}\t{i}')
                intent_out.write(f'{intent}\t{i}\n')
                i += 1

        seen, repeat = set(), 0
        for intent, sentence in zip(intents, sentences):
            if sentence in seen:
                if mode == 'test':
                    print(sentence)
                repeat += 1
                continue
            text = f'{sentence}\t{labels[intent]}\n'
            outfiles[mode].write(text)
            seen.add(sentence)
        logger.info(f'{repeat} repeated sentences in {mode}')

    return outfold, labels


def process_twitter_airline(filename, uncased, modes=['train', 'test']):
    """ Dataset from Kaggle:
    https://www.kaggle.com/crowdflower/twitter-airline-sentiment
    """
    pass


def ids2text(ids, vocab):
    return ' '.join([vocab[int(id_)] for id_ in ids])


def process_atis(infold, uncased, modes=['train', 'test'], dev_split=0):
    """ MSFT's dataset, processed by Kaggle
    https://www.kaggle.com/siddhadev/atis-dataset-from-ms-cntk
    """
    outfold = f'{infold}/nemo-processed'
    infold = f'{infold}/data/raw_data/ms-cntk-atis'
    vocab = get_vocab(f'{infold}/atis.dict.vocab.csv')

    if uncased:
        outfold = f'{outfold}-uncased'

    if if_exist(outfold, [f'{mode}.tsv' for mode in modes]):
        logger.info(LOGGING_TMP.format('ATIS', outfold))
        return outfold
    logger.info(f'Processing ATIS dataset and store at {outfold}')

    os.makedirs(outfold, exist_ok=True)

    outfiles = {}

    for mode in modes:
        outfiles[mode] = open(os.path.join(outfold, mode + '.tsv'), 'w')
        outfiles[mode].write('sentence\tlabel\n')
        outfiles[mode + '_slots'] = open(f'{outfold}/{mode}_slots.tsv', 'w')

        queries = open(f'{infold}/atis.{mode}.query.csv', 'r').readlines()
        intents = open(f'{infold}/atis.{mode}.intent.csv', 'r').readlines()
        slots = open(f'{infold}/atis.{mode}.slots.csv', 'r').readlines()

        for i, query in enumerate(queries):
            sentence = ids2text(query.strip().split()[1:-1], vocab)
            outfiles[mode].write(f'{sentence}\t{intents[i].strip()}\n')
            slot = ' '.join(slots[i].strip().split()[1:-1])
            outfiles[mode + '_slots'].write(slot + '\n')

    shutil.copyfile(f'{infold}/atis.dict.intent.csv',
                    f'{outfold}/dict.intents.csv')
    shutil.copyfile(f'{infold}/atis.dict.slots.csv',
                    f'{outfold}/dict.slots.csv')

    return outfold


def reverse_dict(entity2value):
    value2entity = {}
    for entity in entity2value:
        for value in entity2value[entity]:
            value2entity[value] = entity
    return value2entity


def map_entities(entity2value, entities):
    for key in entities:
        if 'data' in entities[key]:
            if key not in entity2value:
                entity2value[key] = set([])

            values = []
            for value in entities[key]['data']:
                values.append(value['value'])
                values.extend(value['synonyms'])
            entity2value[key] = entity2value[key] | set(values)

    return entity2value


def get_entities(files):
    entity2value = {}
    for file in files:
        with open(file, 'r') as json_file:
            data = json.load(json_file)
            entity2value = map_entities(entity2value, data['entities'])

    value2entity = reverse_dict(entity2value)
    return entity2value, value2entity


def get_data(files, entity2value, value2entity):
    all_data, all_slots, all_intents = [], set(['O']), set()
    for file in files:
        file_data = []
        with open(file, 'r') as json_file:
            data = json.load(json_file)
            for intent in data['intents']:
                all_intents.add(intent)
                utterances = data['intents'][intent]['utterances']
                for utterance in utterances:
                    tokens, slots = [], []
                    for frag in utterance['data']:
                        frag_tokens = frag['text'].strip().split()
                        tokens.extend(frag_tokens)
                        if 'slot_name' not in frag:
                            slot = 'O'
                        else:
                            slot = frag['slot_name']
                            all_slots.add(slot)
                        slots.extend([slot] * len(frag_tokens))
                    file_data.append((tokens, slots, intent))
        all_data.append(file_data)
    return all_data, all_slots, all_intents


def get_dataset(files, dev_split=0.1):
    entity2value, value2entity = get_entities(files)
    data, slots, intents = get_data(files, entity2value, value2entity)
    if len(data) == 1:
        train, dev = partition(data[0], split=dev_split)
    else:
        train, dev = data[0], data[1]
    return train, dev, slots, intents


def partition(data, split=0.1):
    n = len(data)
    n_dev = int(n * split)
    dev_idx = set(random.sample(range(n), n_dev))
    dev, train = [], []

    for i, item in enumerate(data):
        if i in dev_idx:
            dev.append(item)
        else:
            train.append(item)
    return train, dev


def write_data(data, slot_dict, intent_dict, outfold, mode, uncased):
    intent_file = open(f'{outfold}/{mode}.tsv', 'w')
    intent_file.write('sentence\tlabel\n')
    slot_file = open(f'{outfold}/{mode}_slots.tsv', 'w')
    for tokens, slots, intent in data:
        text = ' '.join(tokens)
        if uncased:
            text = text.lower()
        intent_file.write(f'{text}\t{intent_dict[intent]}\n')
        slots = [str(slot_dict[slot]) for slot in slots]
        slot_file.write(' '.join(slots) + '\n')
    intent_file.close()
    slot_file.close()


def create_dataset(train, dev, slots, intents, uncased, outfold):
    os.makedirs(outfold, exist_ok=True)
    if 'O' in slots:
        slots.remove('O')
    slots = sorted(list(slots)) + ['O']
    intents = sorted(list(intents))
    slots = write_vocab(slots, f'{outfold}/dict.slots.csv')
    intents = write_vocab(intents, f'{outfold}/dict.intents.csv')
    write_data(train, slots, intents, outfold, 'train', uncased)
    write_data(dev, slots, intents, outfold, 'test', uncased)


def process_snips(data_dir, uncased, modes=['train', 'test'], dev_split=0.1):
    if not os.path.exists(data_dir):
        link = 'www.github.com/snipsco/spoken-language'
        '-understanding-research-datasets'
        raise ValueError(f'Data not found at {data_dir}. '
                         'Resquest to download the SNIPS dataset from {link}.')

    outfold = f'{data_dir}/nemo-processed'

    if uncased:
        outfold = f'{outfold}-uncased'

    exist = True
    for dataset in ['light', 'speak', 'all']:
        if if_exist(f'{outfold}/{dataset}', [f'{mode}.tsv' for mode in modes]):
            logger.info(LOGGING_TMP.format(
                'SNIPS-' + dataset.upper(), outfold))
        else:
            exist = False
    if exist:
        return outfold

    logger.info(f'Processing SNIPS dataset and store at {outfold}')

    os.makedirs(outfold, exist_ok=True)

    speak_dir = 'smart-speaker-en-close-field'
    light_dir = 'smart-lights-en-close-field'

    light_files = [f'{data_dir}/{light_dir}/dataset.json']
    speak_files = [f'{data_dir}/{speak_dir}/training_dataset.json']
    speak_files.append(f'{data_dir}/{speak_dir}/test_dataset.json')

    light_train, light_dev, light_slots, light_intents = get_dataset(
        light_files, dev_split)
    speak_train, speak_dev, speak_slots, speak_intents = get_dataset(
        speak_files)

    create_dataset(light_train, light_dev, light_slots,
                   light_intents, uncased, f'{outfold}/light')
    create_dataset(speak_train, speak_dev, speak_slots,
                   speak_intents, uncased, f'{outfold}/speak')
    create_dataset(light_train + speak_train, light_dev + speak_dev,
                   light_slots | speak_slots, light_intents | speak_intents,
                   uncased, f'{outfold}/all')

    return outfold


def list2str(nums):
    return ' '.join([str(num) for num in nums])


def merge(data_dir, subdirs, dataset_name, modes=['train', 'test']):
    outfold = f'{data_dir}/{dataset_name}'
    if if_exist(outfold, [f'{mode}.tsv' for mode in modes]):
        logger.info(LOGGING_TMP.format('SNIPS-ATIS', outfold))
        slots = get_vocab(f'{outfold}/dict.slots.csv')
        none_slot = 0
        for key in slots:
            if slots[key] == 'O':
                none_slot = key
                break
        return outfold, int(none_slot)

    os.makedirs(outfold, exist_ok=True)

    data_files, slot_files = {}, {}
    for mode in modes:
        data_files[mode] = open(f'{outfold}/{mode}.tsv', 'w')
        data_files[mode].write('sentence\tlabel\n')
        slot_files[mode] = open(f'{outfold}/{mode}_slots.tsv', 'w')

    intents, slots = {}, {}
    intent_shift, slot_shift = 0, 0
    none_intent, none_slot = -1, -1

    for subdir in subdirs:
        curr_intents = get_vocab(f'{data_dir}/{subdir}/dict.intents.csv')
        curr_slots = get_vocab(f'{data_dir}/{subdir}/dict.slots.csv')

        for key in curr_intents:
            if intent_shift > 0 and curr_intents[key] == 'O':
                continue
            if curr_intents[key] == 'O' and intent_shift == 0:
                none_intent = int(key)
            intents[int(key) + intent_shift] = curr_intents[key]

        for key in curr_slots:
            if slot_shift > 0 and curr_slots[key] == 'O':
                continue
            if slot_shift == 0 and curr_slots[key] == 'O':
                none_slot = int(key)
            slots[int(key) + slot_shift] = curr_slots[key]

        for mode in modes:
            with open(f'{data_dir}/{subdir}/{mode}.tsv', 'r') as f:
                for line in f.readlines()[1:]:
                    text, label = line.strip().split('\t')
                    label = int(label)
                    if curr_intents[label] == 'O':
                        label = none_intent
                    else:
                        label = label + intent_shift
                    data_files[mode].write(f'{text}\t{label}\n')

            with open(f'{data_dir}/{subdir}/{mode}_slots.tsv', 'r') as f:
                for line in f.readlines():
                    labels = [int(label) for label in line.strip().split()]
                    shifted_labels = []
                    for label in labels:
                        if curr_slots[label] == 'O':
                            shifted_labels.append(none_slot)
                        else:
                            shifted_labels.append(label + slot_shift)
                    slot_files[mode].write(list2str(shifted_labels) + '\n')

        intent_shift += len(curr_intents)
        slot_shift += len(curr_slots)

    write_vocab_in_order(intents, f'{outfold}/dict.intents.csv')
    write_vocab_in_order(slots, f'{outfold}/dict.slots.csv')
    return outfold, none_slot


class JointIntentSlotDataDesc:
    """ Convert the raw data to the standard format supported by
    JointIntentSlotDataset.

    By default, the None label for slots is 'O'.

    JointIntentSlotDataset requires two files:

        input_file: file to sequence + label.
            the first line is header (sentence [tab] label)
            each line should be [sentence][tab][label]

        slot_file: file to slot labels, each line corresponding to
            slot labels for a sentence in input_file. No header.

    To keep the mapping from label index to label consistent during
    training and inferencing, we require the following files:
        dicts.intents.csv: each line is an intent. The first line
            corresponding to the 0 intent label, the second line
            corresponding to the 1 intent label, and so on.

        dicts.slots.csv: each line is a slot. The first line
            corresponding to the 0 slot label, the second line
            corresponding to the 1 slot label, and so on.

    Args:
        data_dir (str): the directory of the dataset
        do_lower_case (bool): whether to set your dataset to lowercase
        dataset_name (str): the name of the dataset. If it's a dataset
            that follows the standard JointIntentSlotDataset format,
            you can set the name as 'default'.
        none_slot_label (str): the label for slots that aren't indentified
            defaulted to 'O'
        pad_label (int): the int used for padding. If set to -1,
             it'll be set to the whatever the None label is.

    """

    def __init__(self,
                 data_dir,
                 do_lower_case=False,
                 dataset_name='default',
                 none_slot_label='O',
                 pad_label=-1):
        if dataset_name == 'atis':
            self.data_dir = process_atis(data_dir, do_lower_case)
        elif dataset_name == 'snips-atis':
            self.data_dir, self.pad_label = merge(
                data_dir,
                ['ATIS/nemo-processed-uncased',
                 'snips/nemo-processed-uncased/all'],
                dataset_name)
        elif dataset_name in set(['snips-light', 'snips-speak', 'snips-all']):
            self.data_dir = process_snips(data_dir, do_lower_case)
            if dataset_name.endswith('light'):
                self.data_dir = f'{self.data_dir}/light'
            elif dataset_name.endswith('speak'):
                self.data_dir = f'{self.data_dir}/speak'
            elif dataset_name.endswith('all'):
                self.data_dir = f'{self.data_dir}/all'
        else:
            if not if_exist(data_dir, ['dict.intents.csv', 'dict.slots.csv']):
                raise FileNotFoundError(
                    "Make sure that your data follows the standard format "
                    "supported by JointIntentSlotDataset. Your data must "
                    "contain dict.intents.csv and dict.slots.csv.")
            self.data_dir = data_dir

        self.intent_dict_file = self.data_dir + '/dict.intents.csv'
        self.slot_dict_file = self.data_dir + '/dict.slots.csv'
        self.num_intents = len(get_vocab(self.intent_dict_file))
        slots = label2idx(self.slot_dict_file)
        self.num_slots = len(slots)
        if pad_label != -1:
            self.pad_label = pad_label
        else:
            if none_slot_label not in slots:
                raise ValueError(f'none_slot_label {none_slot_label} not '
                                 f'found in {self.slot_dict_file}.')
            self.pad_label = slots[none_slot_label]


class SentenceClassificationDataDesc:
    def __init__(self, dataset_name, data_dir, do_lower_case):
        if dataset_name == 'sst-2':
            self.data_dir = process_sst_2(data_dir)
            self.num_labels = 2
            self.eval_file = self.data_dir + '/dev.tsv'
        elif dataset_name == 'imdb':
            self.num_labels = 2
            self.data_dir = process_imdb(data_dir, do_lower_case)
            self.eval_file = self.data_dir + '/test.tsv'
        elif dataset_name.startswith('nlu-'):
            if dataset_name.endswith('chat'):
                self.data_dir = f'{data_dir}/ChatbotCorpus.json'
                self.num_labels = 2
            elif dataset_name.endswith('ubuntu'):
                self.data_dir = f'{data_dir}/AskUbuntuCorpus.json'
                self.num_labels = 5
            elif dataset_name.endswith('web'):
                data_dir = f'{data_dir}/WebApplicationsCorpus.json'
                self.num_labels = 8
            self.data_dir = process_nlu(data_dir,
                                        do_lower_case,
                                        dataset_name=dataset_name)
            self.eval_file = self.data_dir + '/test.tsv'
        elif dataset_name == 'nvidia-car':
            self.data_dir, labels = process_nvidia_car(data_dir, do_lower_case)
            for intent in labels:
                idx = labels[intent]
                logger.info(f'{intent}: {idx}')
            self.num_labels = len(labels)
            self.eval_file = self.data_dir + '/test.tsv'
        else:
            logger.info("Looks like you pass in a dataset name that isn't "
                        "already supported by NeMo. Please make sure that "
                        "you build the preprocessing method for it.")

        self.train_file = self.data_dir + '/train.tsv'


def create_vocab_lm(data_dir, do_lower_case):
    if if_exist(data_dir, ['train.txt', 'valid.txt', 'test.txt', 'vocab.txt']):
        logger.info(LOGGING_TMP.format('WikiText', data_dir))
        return data_dir
    logger.info(f'Processing WikiText dataset and store at {data_dir}')

    with open(f'{data_dir}/train.txt', 'r') as file:
        txt = file.read()
        if do_lower_case:
            txt = txt.lower()
        lines = re.split(r'[\n]', txt)
        sentences = [line.strip().split() for line in lines if line.strip()]

        vocab = {"[PAD]": 0, "[SEP]": 1, "[CLS]": 2, "[MASK]": 3}
        idx = 4
        for sentence in sentences:
            for word in sentence:
                if word not in vocab:
                    vocab[word] = idx
                    idx += 1

    with open(f'{data_dir}/vocab.txt', 'w') as f:
        for word in vocab.keys():
            f.write(word + '\n')
    logger.info(f"Created vocabulary of size {len(vocab)}")
    return data_dir


def download_wkt2(data_dir):
    os.makedirs('data/lm', exist_ok=True)
    logger.warning(f'Data not found at {data_dir}. '
                   f'Download {dataset_name} to data/lm')
    data_dir = 'data/lm/wikitext-2'
    subprocess.call('scripts/get_wkt2.sh')
    return data_dir


class LanguageModelDataDesc:
    def __init__(self, dataset_name, data_dir, do_lower_case):
        if dataset_name == 'wikitext-2':
            if not os.path.exists(data_dir):
                data_dir = download_wkt2(data_dir)
            self.data_dir = create_vocab_lm(data_dir, do_lower_case)
        else:
            logger.info("Looks like you pass in a dataset name that isn't "
                        "already supported by NeMo. Please make sure that "
                        "you build the preprocessing method for it.")


def create_vocab_mlm(data_dir,
                     vocab_size,
                     sample_size,
                     special_tokens=['PAD', '[UNK]',
                                     '[CLS]', '[SEP]', '[MASK]'],
                     train_file=''):
    vocab = special_tokens[:]
    bert_dir = f'{data_dir}/bert'
    if if_exist(bert_dir, ['tokenizer.model']):
        logger.info(LOGGING_TMP.format('WikiText_BERT', bert_dir))
        return data_dir, f'{bert_dir}/tokenizer.model'
    logger.info(f'Processing WikiText dataset and store at {bert_dir}')
    os.makedirs(bert_dir, exist_ok=True)

    if not train_file:
        files = glob.glob(f'{data_dir}/*.txt')
        train_file = f'{bert_dir}/merged.txt'
        logger.info(f"Merging {len(files)} txt files into {train_file}")

        with open(train_file, "w") as merged:
            for file in tqdm(files):
                with open(file, 'r') as inf:
                    content = inf.read().strip()
                merged.write(content + '\n\n\n')
    else:
        train_file = f'{data_dir}/{train_file}'

    cmd = (f"--input={train_file} --model_prefix={bert_dir}/tokenizer "
           f"--vocab_size={vocab_size - len(vocab)} "
           f"--input_sentence_size={sample_size} "
           f"--shuffle_input_sentence=true --hard_vocab_limit=false "
           f"--bos_id=-1 --eos_id=-1")
    SPT.Train(cmd)

    # Add BERT control symbols
    tokens = []

    with open(f"{bert_dir}/tokenizer.vocab", "r") as f:
        f.readline()  # skip first <unk> token

        # Read tokens from each line and parse for vocab
        for line in f:
            piece = line.split("\t")[0]
            token = piece[1:] if piece.startswith("▁") else f"##{piece}"
            tokens.append(token)

    vocab.extend(tokens)

    # Save vocabulary to output file
    with open(f'{bert_dir}/vocab.txt', "w") as f:
        for token in vocab:
            f.write(f"{token}\n".format())
    return data_dir, f'{bert_dir}/tokenizer.model'


class BERTPretrainingDataDesc:
    def __init__(self,
                 dataset_name,
                 data_dir,
                 vocab_size,
                 sample_size,
                 special_tokens,
                 train_file=''):
        if dataset_name == 'wikitext-2':
            if not os.path.exists(data_dir):
                data_dir = download_wkt2(data_dir)
            self.data_dir, self.tokenizer_model = create_vocab_mlm(
                data_dir,
                vocab_size,
                sample_size,
                special_tokens,
                train_file)
        else:
            logger.info("Looks like you pass in a dataset name that isn't "
                        "already supported by NeMo. Please make sure that "
                        "you build the preprocessing method for it.")

        self.train_file = f'{data_dir}/train.txt'
        self.eval_file = f'{data_dir}/valid.txt'
        self.test_file = f'{data_dir}/test.txt'


<<<<<<< HEAD
def create_dst_mem_files(data_dir):
    lang_file = f'{data_dir}/lang.pkl'
    mem_lang_file =f'{data_dir}/mem_lang.pkl'
=======
"""
Utility functions for GLUE tasks
This code was adapted from the HuggingFace library at
https://github.com/huggingface/transformers
"""


class InputExample(object):
    """A single training/test example for simple sequence classification."""

    def __init__(self, guid, text_a, text_b=None, label=None):
        """Constructs a InputExample.

        Args:
            guid: Unique id for the example.
            text_a: string. The untokenized text of the first sequence.
            For single sequence tasks, only this sequence must be specified.
            text_b: (Optional) string. The untokenized text of the second
            sequence. Only must be specified for sequence pair tasks.
            label: (Optional) string. The label of the example. This should be
            specified for train and dev examples, but not for test examples.
        """
        self.guid = guid
        self.text_a = text_a
        self.text_b = text_b
        self.label = label


class DataProcessor(object):
    """Base class for data converters for sequence classification data sets."""

    def get_train_examples(self, data_dir):
        """Gets a collection of `InputExample`s for the train set."""
        raise NotImplementedError()

    def get_dev_examples(self, data_dir):
        """Gets a collection of `InputExample`s for the dev set."""
        raise NotImplementedError()

    def get_labels(self):
        """Gets the list of labels for this data set."""
        raise NotImplementedError()

    @classmethod
    def _read_tsv(cls, input_file, quotechar=None):
        """Reads a tab separated value file."""
        with open(input_file, "r", encoding="utf-8-sig") as f:
            reader = csv.reader(f, delimiter="\t", quotechar=quotechar)
            lines = []
            for line in reader:
                if sys.version_info[0] == 2:
                    line = list(unicode(cell, 'utf-8') for cell in line)
                lines.append(line)
            return lines


class MrpcProcessor(DataProcessor):
    """Processor for the MRPC data set (GLUE version)."""

    def get_train_examples(self, data_dir):
        """See base class."""
        logger.info(f'LOOKING AT {os.path.join(data_dir, "train.tsv")}')
        return self._create_examples(
            self._read_tsv(os.path.join(data_dir, "train.tsv")), "train")

    def get_dev_examples(self, data_dir):
        """See base class."""
        return self._create_examples(
            self._read_tsv(os.path.join(data_dir, "dev.tsv")), "dev")

    def get_labels(self):
        """See base class."""
        return ["0", "1"]

    def _create_examples(self, lines, set_type):
        """Creates examples for the training and dev sets."""
        examples = []
        for (i, line) in enumerate(lines):
            if i == 0:
                continue
            guid = "%s-%s" % (set_type, i)
            text_a = line[3]
            text_b = line[4]
            label = line[0]
            examples.append(InputExample(guid=guid,
                                         text_a=text_a,
                                         text_b=text_b,
                                         label=label))
        return examples


class MnliProcessor(DataProcessor):
    """Processor for the MultiNLI data set (GLUE version)."""

    def get_train_examples(self, data_dir):
        """See base class."""
        return self._create_examples(
            self._read_tsv(os.path.join(data_dir, "train.tsv")), "train")

    def get_dev_examples(self, data_dir):
        """See base class."""
        return self._create_examples(
            self._read_tsv(os.path.join(data_dir, "dev_matched.tsv")),
            "dev_matched")

    def get_labels(self):
        """See base class."""
        return ["contradiction", "entailment", "neutral"]

    def _create_examples(self, lines, set_type):
        """Creates examples for the training and dev sets."""
        examples = []
        for (i, line) in enumerate(lines):
            if i == 0:
                continue
            guid = "%s-%s" % (set_type, line[0])
            text_a = line[8]
            text_b = line[9]
            label = line[-1]
            examples.append(InputExample(guid=guid,
                                         text_a=text_a,
                                         text_b=text_b,
                                         label=label))
        return examples


class MnliMismatchedProcessor(MnliProcessor):
    """Processor for the MultiNLI Mismatched data set (GLUE version)."""

    def get_dev_examples(self, data_dir):
        """See base class."""
        return self._create_examples(
            self._read_tsv(os.path.join(data_dir, "dev_mismatched.tsv")),
            "dev_matched")


class ColaProcessor(DataProcessor):
    """Processor for the CoLA data set (GLUE version)."""

    def get_train_examples(self, data_dir):
        """See base class."""
        return self._create_examples(
            self._read_tsv(os.path.join(data_dir, "train.tsv")), "train")

    def get_dev_examples(self, data_dir):
        """See base class."""
        return self._create_examples(
            self._read_tsv(os.path.join(data_dir, "dev.tsv")), "dev")

    def get_labels(self):
        """See base class."""
        return ["0", "1"]

    def _create_examples(self, lines, set_type):
        """Creates examples for the training and dev sets."""
        examples = []
        for (i, line) in enumerate(lines):
            guid = "%s-%s" % (set_type, i)
            text_a = line[3]
            label = line[1]
            examples.append(InputExample(guid=guid,
                                         text_a=text_a,
                                         text_b=None,
                                         label=label))
        return examples


class Sst2Processor(DataProcessor):
    """Processor for the SST-2 data set (GLUE version)."""

    def get_train_examples(self, data_dir):
        """See base class."""
        return self._create_examples(
            self._read_tsv(os.path.join(data_dir, "train.tsv")), "train")

    def get_dev_examples(self, data_dir):
        """See base class."""
        return self._create_examples(
            self._read_tsv(os.path.join(data_dir, "dev.tsv")), "dev")

    def get_labels(self):
        """See base class."""
        return ["0", "1"]

    def _create_examples(self, lines, set_type):
        """Creates examples for the training and dev sets."""
        examples = []
        for (i, line) in enumerate(lines):
            if i == 0:
                continue
            guid = "%s-%s" % (set_type, i)
            text_a = line[0]
            label = line[1]
            examples.append(InputExample(guid=guid,
                                         text_a=text_a,
                                         text_b=None,
                                         label=label))
        return examples


class StsbProcessor(DataProcessor):
    """Processor for the STS-B data set (GLUE version)."""

    def get_train_examples(self, data_dir):
        """See base class."""
        return self._create_examples(
            self._read_tsv(os.path.join(data_dir, "train.tsv")), "train")

    def get_dev_examples(self, data_dir):
        """See base class."""
        return self._create_examples(
            self._read_tsv(os.path.join(data_dir, "dev.tsv")), "dev")

    def get_labels(self):
        """See base class."""
        return [None]

    def _create_examples(self, lines, set_type):
        """Creates examples for the training and dev sets."""
        examples = []
        for (i, line) in enumerate(lines):
            if i == 0:
                continue
            guid = "%s-%s" % (set_type, line[0])
            text_a = line[7]
            text_b = line[8]
            label = line[-1]
            examples.append(InputExample(guid=guid,
                                         text_a=text_a,
                                         text_b=text_b,
                                         label=label))
        return examples


class QqpProcessor(DataProcessor):
    """Processor for the QQP data set (GLUE version)."""

    def get_train_examples(self, data_dir):
        """See base class."""
        return self._create_examples(
            self._read_tsv(os.path.join(data_dir, "train.tsv")), "train")

    def get_dev_examples(self, data_dir):
        """See base class."""
        return self._create_examples(
            self._read_tsv(os.path.join(data_dir, "dev.tsv")), "dev")

    def get_labels(self):
        """See base class."""
        return ["0", "1"]

    def _create_examples(self, lines, set_type):
        """Creates examples for the training and dev sets."""
        examples = []
        for (i, line) in enumerate(lines):
            if i == 0:
                continue
            guid = "%s-%s" % (set_type, line[0])
            try:
                text_a = line[3]
                text_b = line[4]
                label = line[5]
            except IndexError:
                continue
            examples.append(InputExample(guid=guid,
                                         text_a=text_a,
                                         text_b=text_b,
                                         label=label))
        return examples


class QnliProcessor(DataProcessor):
    """Processor for the QNLI data set (GLUE version)."""

    def get_train_examples(self, data_dir):
        """See base class."""
        return self._create_examples(
            self._read_tsv(os.path.join(data_dir, "train.tsv")), "train")

    def get_dev_examples(self, data_dir):
        """See base class."""
        return self._create_examples(
            self._read_tsv(os.path.join(data_dir, "dev.tsv")),
            "dev_matched")

    def get_labels(self):
        """See base class."""
        return ["entailment", "not_entailment"]

    def _create_examples(self, lines, set_type):
        """Creates examples for the training and dev sets."""
        examples = []
        for (i, line) in enumerate(lines):
            if i == 0:
                continue
            guid = "%s-%s" % (set_type, line[0])
            text_a = line[1]
            text_b = line[2]
            label = line[-1]
            examples.append(InputExample(guid=guid,
                                         text_a=text_a,
                                         text_b=text_b,
                                         label=label))
        return examples


class RteProcessor(DataProcessor):
    """Processor for the RTE data set (GLUE version)."""

    def get_train_examples(self, data_dir):
        """See base class."""
        return self._create_examples(
            self._read_tsv(os.path.join(data_dir, "train.tsv")), "train")

    def get_dev_examples(self, data_dir):
        """See base class."""
        return self._create_examples(
            self._read_tsv(os.path.join(data_dir, "dev.tsv")), "dev")

    def get_labels(self):
        """See base class."""
        return ["entailment", "not_entailment"]

    def _create_examples(self, lines, set_type):
        """Creates examples for the training and dev sets."""
        examples = []
        for (i, line) in enumerate(lines):
            if i == 0:
                continue
            guid = "%s-%s" % (set_type, line[0])
            text_a = line[1]
            text_b = line[2]
            label = line[-1]
            examples.append(InputExample(guid=guid,
                                         text_a=text_a,
                                         text_b=text_b,
                                         label=label))
        return examples


class WnliProcessor(DataProcessor):
    """Processor for the WNLI data set (GLUE version)."""

    def get_train_examples(self, data_dir):
        """See base class."""
        return self._create_examples(
            self._read_tsv(os.path.join(data_dir, "train.tsv")), "train")

    def get_dev_examples(self, data_dir):
        """See base class."""
        return self._create_examples(
            self._read_tsv(os.path.join(data_dir, "dev.tsv")), "dev")

    def get_labels(self):
        """See base class."""
        return ["0", "1"]

    def _create_examples(self, lines, set_type):
        """Creates examples for the training and dev sets."""
        examples = []
        for (i, line) in enumerate(lines):
            if i == 0:
                continue
            guid = "%s-%s" % (set_type, line[0])
            text_a = line[1]
            text_b = line[2]
            label = line[-1]
            examples.append(InputExample(guid=guid,
                                         text_a=text_a,
                                         text_b=text_b,
                                         label=label))
        return examples


processors = {
    "cola": ColaProcessor,
    "mnli": MnliProcessor,
    "mnli-mm": MnliMismatchedProcessor,
    "mrpc": MrpcProcessor,
    "sst-2": Sst2Processor,
    "sts-b": StsbProcessor,
    "qqp": QqpProcessor,
    "qnli": QnliProcessor,
    "rte": RteProcessor,
    "wnli": WnliProcessor,
}

output_modes = {
    "cola": "classification",
    "mnli": "classification",
    "mnli-mm": "classification",
    "mrpc": "classification",
    "sst-2": "classification",
    "sts-b": "regression",
    "qqp": "classification",
    "qnli": "classification",
    "rte": "classification",
    "wnli": "classification",
}

GLUE_TASKS_NUM_LABELS = {
    "cola": 2,
    "mnli": 3,
    "mrpc": 2,
    "sst-2": 2,
    "sts-b": 1,
    "qqp": 2,
    "qnli": 2,
    "rte": 2,
    "wnli": 2,
}
>>>>>>> 7f398e70
<|MERGE_RESOLUTION|>--- conflicted
+++ resolved
@@ -799,11 +799,6 @@
         self.test_file = f'{data_dir}/test.txt'
 
 
-<<<<<<< HEAD
-def create_dst_mem_files(data_dir):
-    lang_file = f'{data_dir}/lang.pkl'
-    mem_lang_file =f'{data_dir}/mem_lang.pkl'
-=======
 """
 Utility functions for GLUE tasks
 This code was adapted from the HuggingFace library at
@@ -1215,4 +1210,8 @@
     "rte": 2,
     "wnli": 2,
 }
->>>>>>> 7f398e70
+
+
+def create_dst_mem_files(data_dir):
+    lang_file = f'{data_dir}/lang.pkl'
+    mem_lang_file = f'{data_dir}/mem_lang.pkl'